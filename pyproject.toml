--- conflicted
+++ resolved
@@ -34,6 +34,7 @@
   "mypy",
   "types-tqdm",
 ]
+doc = ["sphinx"]
 ocr = ["google-cloud-vision"]
 poem_id = [
   "pyarrow",
@@ -54,6 +55,7 @@
   "corppa[poem_id]",
   "corppa[passim]",
   "corppa[chadwyck_healey]",
+  "corppa[doc]",
 ]
 test = [
   "pytest",
@@ -61,12 +63,6 @@
   "corppa[poem_id]",
   "corppa[chadwyck_healey]",
 ]
-<<<<<<< HEAD
-doc = ["sphinx"]
-ocr = ["google-cloud-vision"]
-dev = ["pre-commit", "ruff", "corppa[test]", "corppa[ocr]", "corppa[doc]"]
-=======
->>>>>>> a9c9232c
 
 [project.scripts]
 corppa-filter = "corppa.utils.filter:main"
