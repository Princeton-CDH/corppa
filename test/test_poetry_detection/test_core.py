from dataclasses import replace
from unittest.mock import Mock, NonCallableMock, patch

import numpy as np
import pytest

from corppa.poetry_detection.core import (
    Excerpt,
    LabeledExcerpt,
    Span,
)


class TestSpan:
    def test_init(self):
        # Invalid range: end index < start index
        error_message = "Start index must be less than end index"
        with pytest.raises(ValueError, match=error_message):
            span = Span(9, 2, "label")
        # Invalid range: end index = < start index
        with pytest.raises(ValueError, match=error_message):
            span = Span(2, 2, "label")

    def test_len(self):
        assert len(Span(2, 5, "label")) == 3
        assert len(Span(0, 42, "label")) == 42

    def test_has_overlap(self):
        span_a = Span(3, 6, "same")
        # test once with a span with the same label and once with a different label
        for label in ["same", "different"]:
            same_label = label == "same"
            ## exact overlap
            span_b = Span(3, 6, label)
            assert span_a.has_overlap(span_b) == same_label
            assert span_a.has_overlap(span_b, ignore_label=True)
            ## partial overlap: subsets
            span_b = Span(4, 5, label)
            assert span_a.has_overlap(span_b) == same_label
            assert span_a.has_overlap(span_b, ignore_label=True)
            span_b = Span(3, 5, label)
            assert span_a.has_overlap(span_b) == same_label
            assert span_a.has_overlap(span_b, ignore_label=True)
            span_b = Span(4, 6, label)
            assert span_a.has_overlap(span_b) == same_label
            assert span_a.has_overlap(span_b, ignore_label=True)
            ## partial overlap: not subsets
            span_b = Span(1, 5, label)
            assert span_a.has_overlap(span_b) == same_label
            assert span_a.has_overlap(span_b, ignore_label=True)
            span_b = Span(4, 8, label)
            assert span_a.has_overlap(span_b) == same_label
            assert span_a.has_overlap(span_b, ignore_label=True)
            ## no overlap
            span_b = Span(0, 1, label)
            assert not span_a.has_overlap(span_b)
            assert not span_a.has_overlap(span_b, ignore_label=True)
            span_b = Span(0, 3, label)
            assert not span_a.has_overlap(span_b)
            assert not span_a.has_overlap(span_b, ignore_label=True)

    def test_is_exact_match(self):
        span_a = Span(3, 6, "label")

        for label in ["label", "different"]:
            # exact overlap
            span_b = Span(3, 6, label)
            assert span_a.is_exact_match(span_b) == (label == "label")
            assert span_a.is_exact_match(span_b, ignore_label=True)
            # partial overlap
            span_b = Span(3, 5, label)
            assert not span_a.is_exact_match(span_b)
            assert not span_a.is_exact_match(span_b, ignore_label=True)
            span_b = Span(2, 8, label)
            assert not span_a.is_exact_match(span_b)
            assert not span_a.is_exact_match(span_b, ignore_label=True)
            # no overlap
            span_b = Span(0, 1, label)
            assert not span_a.is_exact_match(span_b)
            assert not span_a.is_exact_match(span_b, ignore_label=True)
            span_b = Span(0, 3, label)
            assert not span_a.is_exact_match(span_b)
            assert not span_a.is_exact_match(span_b, ignore_label=True)

    @patch.object(Span, "has_overlap")
    def test_overlap_length(self, mock_has_overlap):
        span_a = Span(3, 6, "label")

        # no overlap
        mock_has_overlap.return_value = False
        assert span_a.overlap_length("other span", ignore_label="bool") == 0
        mock_has_overlap.assert_called_once_with("other span", ignore_label="bool")

        # has overlap
        mock_has_overlap.reset_mock()
        mock_has_overlap.return_value = True
        ## exact overlap
        span_b = Span(3, 6, "label")
        assert span_a.overlap_length(span_b) == 3
        mock_has_overlap.assert_called_once_with(span_b, ignore_label=False)
        ## partial overlap
        span_b = Span(3, 5, "label")
        assert span_a.overlap_length(span_b) == 2
        span_b = Span(2, 8, "label")
        assert span_a.overlap_length(span_b) == 3

    @patch.object(Span, "overlap_length")
    def test_overlap_factor(self, mock_overlap_length):
        span_a = Span(3, 6, "label")

        # no overlap
        mock_overlap_length.return_value = 0
        assert span_a.overlap_factor("other span", ignore_label="bool") == 0
        mock_overlap_length.assert_called_once_with("other span", ignore_label="bool")

        # has overlap
        mock_overlap_length.reset_mock()
        mock_overlap_length.return_value = 3
        ## exact overlap
        span_b = Span(3, 6, "label")
        assert span_a.overlap_factor(span_b, ignore_label="bool") == 1
        mock_overlap_length.assert_called_once_with(span_b, ignore_label="bool")
        ## partial overlap
        mock_overlap_length.reset_mock()
        mock_overlap_length.return_value = 2
        span_b = Span(3, 5, "label")
        assert span_a.overlap_factor(span_b) == 2 / 3
        mock_overlap_length.assert_called_once_with(span_b, ignore_label=False)
        span_b = Span(2, 8, "label")
        mock_overlap_length.return_value = 3
        assert span_a.overlap_factor(span_b) == 3 / 6


class TestExcerpt:
    def test_init(self):
        # Invalid PPA span indices
        error_message = "PPA span's start index 0 must be less than its end index 0"
        with pytest.raises(ValueError, match=error_message):
            excerpt = Excerpt(
                page_id="page_id",
                ppa_span_start=0,
                ppa_span_end=0,
                ppa_span_text="page_text",
                detection_methods={"detect"},
            )
        error_message = "PPA span's start index 1 must be less than its end index 0"
        with pytest.raises(ValueError, match=error_message):
            excerpt = Excerpt(
                page_id="page_id",
                ppa_span_start=1,
                ppa_span_end=0,
                ppa_span_text="page_text",
                detection_methods={"detect"},
            )
        # Empty detection method set
        error_message = "Must specify at least one detection method"
        with pytest.raises(ValueError, match=error_message):
            excerpt = Excerpt(
                page_id="page_id",
                ppa_span_start=0,
                ppa_span_end=1,
                ppa_span_text="page_text",
                detection_methods={},
            )

        # Single unsupported detection method
        error_message = "Unsupported detection method: unknown"
        with pytest.raises(ValueError, match=error_message):
            excerpt = Excerpt(
                page_id="page_id",
                ppa_span_start=0,
                ppa_span_end=1,
                ppa_span_text="page_text",
                detection_methods={"unknown"},
            )

        # Multiple unsupported detection methods
        error_message = r"Unsupported detection methods: (u1, u2)|(u2, u1)"
        with pytest.raises(ValueError, match=error_message):
            excerpt = Excerpt(
                page_id="page_id",
                ppa_span_start=0,
                ppa_span_end=1,
                ppa_span_text="page_text",
                detection_methods={"u1", "u2", "manual"},
            )

    def test_excerpt_id(self):
        # Single detection method
        for detection_method in ["adjudication", "manual", "passim", "xml"]:
            excerpt = Excerpt(
                page_id="page_id",
                ppa_span_start=0,
                ppa_span_end=1,
                ppa_span_text="page_text",
                detection_methods={detection_method},
            )
            expected_result = f"{detection_method[0]}@0:1"
            assert excerpt.excerpt_id == expected_result

        # Multiple detection methods
        excerpt = Excerpt(
            page_id="page_id",
            ppa_span_start=0,
            ppa_span_end=1,
            ppa_span_text="page_text",
            detection_methods={"adjudication", "passim"},
        )
        assert excerpt.excerpt_id == "c@0:1"

    def test_to_dict(self):
        # No optional fields
        excerpt = Excerpt(
            page_id="page_id",
            ppa_span_start=0,
            ppa_span_end=1,
            ppa_span_text="page_text",
            detection_methods={"manual"},
        )
        expected_result = {
            "page_id": "page_id",
            "ppa_span_start": 0,
            "ppa_span_end": 1,
            "ppa_span_text": "page_text",
            "detection_methods": ["manual"],
            "excerpt_id": "m@0:1",
        }

        result = excerpt.to_dict()
        assert result == expected_result

        # With optional fields
        excerpt = replace(excerpt, notes="notes")
        expected_result["notes"] = "notes"

        result = excerpt.to_dict()
        assert result == expected_result

    def test_to_csv(self):
        # No optional fields
        excerpt = Excerpt(
            page_id="page_id",
            ppa_span_start=0,
            ppa_span_end=1,
            ppa_span_text="page_text",
            detection_methods={"manual"},
        )
        expected_result = {
            "page_id": "page_id",
            "ppa_span_start": 0,
            "ppa_span_end": 1,
            "ppa_span_text": "page_text",
            "detection_methods": "manual",
            "excerpt_id": "m@0:1",
        }

        result = excerpt.to_csv()
        assert result == expected_result

        # With optional fields
        excerpt = replace(excerpt, notes="notes")
        expected_result["notes"] = "notes"

        result = excerpt.to_csv()
        assert result == expected_result

    def test_from_dict(self):
        # JSONL-friendly dict
        excerpt = Excerpt(
            page_id="page_id",
            ppa_span_start=0,
            ppa_span_end=1,
            ppa_span_text="page_text",
            detection_methods={"manual", "xml"},
        )
        jsonl_dict = excerpt.to_dict()
        assert Excerpt.from_dict(jsonl_dict) == excerpt

        # CSV-friendly dict
        ## Multiple detection methods
        csv_dict = excerpt.to_csv()
        assert Excerpt.from_dict(csv_dict) == excerpt
        ## Single detection methods
        excerpt = replace(excerpt, detection_methods={"adjudication"})
        csv_dict = excerpt.to_csv()
        assert Excerpt.from_dict(csv_dict) == excerpt

        # Error if detection_methods field has bad type
        bad_dict = csv_dict | {"detection_methods": 0}
        error_message = "Unexpected value type for detection_methods"
        with pytest.raises(ValueError, match=error_message):
            Excerpt.from_dict(bad_dict)

    def test_strip_whitespace(self):
        # No leading or trailing whitespace
        excerpt = Excerpt(
            page_id="page_id",
            ppa_span_start=1,
            ppa_span_end=12,
            ppa_span_text="page_text",
            detection_methods={"manual"},
        )
        expected_result = Excerpt(
            page_id="page_id",
            ppa_span_start=1,
            ppa_span_end=12,
            ppa_span_text="page_text",
            detection_methods={"manual"},
        )
        assert excerpt.strip_whitespace() == expected_result

        # Leading whitespace
        excerpt = Excerpt(
            page_id="page_id",
            ppa_span_start=0,
            ppa_span_end=13,
            ppa_span_text="\r\npage_text",
            detection_methods={"manual"},
        )
        expected_result = Excerpt(
            page_id="page_id",
            ppa_span_start=2,
            ppa_span_end=13,
            ppa_span_text="page_text",
            detection_methods={"manual"},
        )
        assert excerpt.strip_whitespace() == expected_result

        # Trailing whitespace
        excerpt = Excerpt(
            page_id="page_id",
            ppa_span_start=0,
            ppa_span_end=13,
            ppa_span_text="page_text\t ",
            detection_methods={"manual"},
        )
        expected_result = Excerpt(
            page_id="page_id",
            ppa_span_start=0,
            ppa_span_end=11,
            ppa_span_text="page_text",
            detection_methods={"manual"},
        )
        assert excerpt.strip_whitespace() == expected_result

        # Leading & trailing whitespace
        excerpt = Excerpt(
            page_id="page_id",
            ppa_span_start=0,
            ppa_span_end=13,
            ppa_span_text=" page_text\n",
            detection_methods={"manual"},
        )
        expected_result = Excerpt(
            page_id="page_id",
            ppa_span_start=1,
            ppa_span_end=12,
            ppa_span_text="page_text",
            detection_methods={"manual"},
        )
        assert excerpt.strip_whitespace() == expected_result

<<<<<<< HEAD
    @patch("corppa.poetry_detection.core.PairwiseAligner")
    def test_page_excerpt(self, mock_pairwise_aligner):
        # Setup mocks
        ## Mock resulting alignment object
        mock_alignment = NonCallableMock()
        ### The start & end indices of aligned sequences;
        mock_alignment.aligned = np.array(
            [
                # page sequence indices
                [[10, 11], [12, 13], [14, 15]],
                # excerpt sequnece indices
                [[0, 2], [3, 4], [5, 8]],
            ]
        )
        ## Mock aligner object
        mock_aligner = NonCallableMock()
        mock_aligner.align = Mock(return_value=[mock_alignment])
        mock_pairwise_aligner.return_value = mock_aligner

        page_text = "page_text hello"
        excerpt = Excerpt(
            page_id="page_id",
            ppa_span_start=0,
            ppa_span_end=1,
            ppa_span_text="excerpt_text",
            detection_methods={"xml"},
        )
        result = excerpt.correct_page_excerpt(page_text)
        mock_pairwise_aligner.assert_called_once_with(
            mismatch_score=-0.5,
            gap_score=-0.5,
            query_left_gap_score=0,
            query_right_gap_score=0,
        )
        mock_aligner.align.assert_called_once_with("page_text hello", "excerpt_text")
        # Check result
        expected_result = Excerpt(
            page_id="page_id",
            ppa_span_start=10,
            ppa_span_end=15,
            ppa_span_text="hello",
            detection_methods={"xml"},
        )
        assert result == expected_result

    def test_page_excerpt_example(self):
        # Example page: CB0126086107.0218
        ppa_text = "CHAP. XIII. ORATIONS AND HARANGUES.\n185\nSecure this, and you fecure every thing. Lofe this, and all\nis loft.\nPRICE.\nCHA P. XIII.\nTHE SPEECH OF BRUTUS ON THE DEATH\nR\nOF CÆSAR.\nOMANS, countrymen, and lovers! hear me for my\ncaufe; and be filent, that you may hear. Believe me\nfor mine honour, and have refpect to mine honour, that you\nmay believe. Cenfure me in your wifdom, and awake your\nfenfes, that you may the better judge.\nin\nIf there be any\nthis affembly, any dear friend of Cæfar's, to him I ſay, that\nBrutus's love to Cæfar was no leſs than his.\nit\nIf then that\nfriend demand, why Brutus rofe againſt Cæfar, this is my\nanfwer: Not that I loved Cæfar lefs, but that I loved Rome\nmore. Had you rather Cæfar were living, and die all flaves;\nthan that Cæfar were dead, to live all freemen? As Cæfar\nloved me, I weep for him; as he was fortunate, I rejoiceat\ni as he was valiant, I honour him; but as he was ambiti-\nI flew him. There are tears for his love, joy for his\nfortune, honour for his valour, and death for his ambition.\nWho's here fo bafe, that would be a bond-man? If any,\nfpeak; for him have I offended. Who's here fo rude, \"that\nwould not be a Roman? If any, ſpeak; for him have I of-\nfended. Who's here fo vile, that will not love his country?\nI paufe for a\nIf any, fpeak; for him have I offended.-\nous,\nreply.\nNONE ?\nthen none have I offended I have done no\nmore"
        excerpt = Excerpt(
            page_id="CB0126086107.0218",
            ppa_span_start=430,
            ppa_span_end=554,
            ppa_span_text="If there be any\nthis affembly, any dear friend of Caefar's, to him I say, that\nBrutus's love to Caefar was no less than his.",
            detection_methods={"passim"},
        )

        expected_result = Excerpt(
            page_id="CB0126086107.0218",
            ppa_span_start=429,
            ppa_span_end=551,
            ppa_span_text="If there be any\nthis affembly, any dear friend of Cæfar's, to him I ſay, that\nBrutus's love to Cæfar was no leſs than his.",
            detection_methods={"passim"},
        )
        result = excerpt.correct_page_excerpt(ppa_text)
        assert result == expected_result
=======
    def test_fieldnames(self):
        fieldnames = Excerpt.fieldnames()
        # should match the names of the fields as declared
        # and in the same order
        assert fieldnames == [
            "page_id",
            "ppa_span_start",
            "ppa_span_end",
            "ppa_span_text",
            "detection_methods",
            "notes",
            "excerpt_id",
        ]
>>>>>>> 24c3aa8b


class TestLabeledExcerpt:
    def test_init(self):
        # Partially unset reference span indices
        error_message = "Reference span's start and end index must both be set"
        with pytest.raises(ValueError, match=error_message):
            excerpt = LabeledExcerpt(
                page_id="page_id",
                ppa_span_start=0,
                ppa_span_end=1,
                ppa_span_text="page_text",
                poem_id="poem_id",
                ref_corpus="corpus_id",
                detection_methods={"manual"},
                identification_methods={"id"},
                ref_span_start=0,
            )
        with pytest.raises(ValueError, match=error_message):
            excerpt = LabeledExcerpt(
                page_id="page_id",
                ppa_span_start=0,
                ppa_span_end=1,
                ppa_span_text="page_text",
                poem_id="poem_id",
                ref_corpus="corpus_id",
                detection_methods={"manual"},
                identification_methods={"id"},
                ref_span_end=1,
            )
        # Invalid reference span indices
        error_message = (
            "Reference span's start index 0 must be less than its end index 0"
        )
        with pytest.raises(ValueError, match=error_message):
            excerpt = LabeledExcerpt(
                page_id="page_id",
                ppa_span_start=0,
                ppa_span_end=1,
                ppa_span_text="page_text",
                poem_id="poem_id",
                ref_corpus="corpus_id",
                detection_methods={"manual"},
                identification_methods={"id"},
                ref_span_start=0,
                ref_span_end=0,
            )
        error_message = (
            "Reference span's start index 1 must be less than its end index 0"
        )
        with pytest.raises(ValueError, match=error_message):
            excerpt = LabeledExcerpt(
                page_id="page_id",
                ppa_span_start=0,
                ppa_span_end=1,
                ppa_span_text="page_text",
                poem_id="poem_id",
                ref_corpus="corpus_id",
                detection_methods={"manual"},
                identification_methods={"id"},
                ref_span_start=1,
                ref_span_end=0,
            )

        # Empty identification method set
        error_message = "Must specify at least one identification method"
        with pytest.raises(ValueError, match=error_message):
            excerpt = LabeledExcerpt(
                page_id="page_id",
                ppa_span_start=0,
                ppa_span_end=1,
                ppa_span_text="page_text",
                poem_id="poem_id",
                ref_corpus="corpus_id",
                detection_methods={"manual"},
                identification_methods={},
            )

    def test_to_dict(self):
        # No optional fields
        excerpt = LabeledExcerpt(
            page_id="page_id",
            ppa_span_start=0,
            ppa_span_end=1,
            ppa_span_text="page_text",
            poem_id="poem_id",
            ref_corpus="corpus_id",
            detection_methods={"manual"},
            identification_methods={"id"},
        )
        expected_result = {
            "page_id": "page_id",
            "ppa_span_start": 0,
            "ppa_span_end": 1,
            "ppa_span_text": "page_text",
            "poem_id": "poem_id",
            "ref_corpus": "corpus_id",
            "detection_methods": ["manual"],
            "identification_methods": ["id"],
            "excerpt_id": "m@0:1",
        }

        result = excerpt.to_dict()
        assert result == expected_result

        # With optional fields
        excerpt = replace(
            excerpt,
            ref_span_start=2,
            ref_span_end=3,
            ref_span_text="ref_text",
            notes="notes",
        )

        expected_result |= {
            "ref_span_start": 2,
            "ref_span_end": 3,
            "ref_span_text": "ref_text",
            "notes": "notes",
        }

        result = excerpt.to_dict()
        assert result == expected_result

    def test_from_dict(self):
        # JSONL-friendly dict
        excerpt = LabeledExcerpt(
            page_id="page_id",
            ppa_span_start=0,
            ppa_span_end=1,
            ppa_span_text="page_text",
            poem_id="poem_id",
            ref_corpus="poems",
            detection_methods={"adjudication", "manual"},
            identification_methods={"manual", "matcha"},
        )
        jsonl_dict = excerpt.to_dict()
        assert LabeledExcerpt.from_dict(jsonl_dict) == excerpt

        # CSV-friendly dict
        csv_dict = excerpt.to_csv()
        assert LabeledExcerpt.from_dict(csv_dict) == excerpt

        # Error if detection or identification methods fields have bad type
        for field in ["detection_methods", "identification_methods"]:
            bad_dict = csv_dict | {field: 0}
            error_message = f"Unexpected value type for {field}"
            with pytest.raises(ValueError, match=error_message):
                LabeledExcerpt.from_dict(bad_dict)

    def test_fieldnames(self):
        fieldnames = LabeledExcerpt.fieldnames()
        # should inherit from Excerpt but include
        # additional fields
        assert fieldnames == Excerpt.fieldnames() + [
            "poem_id",
            "ref_corpus",
            "ref_span_start",
            "ref_span_end",
            "ref_span_text",
            "identification_methods",
        ]<|MERGE_RESOLUTION|>--- conflicted
+++ resolved
@@ -264,6 +264,20 @@
         result = excerpt.to_csv()
         assert result == expected_result
 
+    def test_fieldnames(self):
+        fieldnames = Excerpt.fieldnames()
+        # should match the names of the fields as declared
+        # and in the same order
+        assert fieldnames == [
+            "page_id",
+            "ppa_span_start",
+            "ppa_span_end",
+            "ppa_span_text",
+            "detection_methods",
+            "notes",
+            "excerpt_id",
+        ]
+
     def test_from_dict(self):
         # JSONL-friendly dict
         excerpt = Excerpt(
@@ -360,7 +374,6 @@
         )
         assert excerpt.strip_whitespace() == expected_result
 
-<<<<<<< HEAD
     @patch("corppa.poetry_detection.core.PairwiseAligner")
     def test_page_excerpt(self, mock_pairwise_aligner):
         # Setup mocks
@@ -426,21 +439,6 @@
         )
         result = excerpt.correct_page_excerpt(ppa_text)
         assert result == expected_result
-=======
-    def test_fieldnames(self):
-        fieldnames = Excerpt.fieldnames()
-        # should match the names of the fields as declared
-        # and in the same order
-        assert fieldnames == [
-            "page_id",
-            "ppa_span_start",
-            "ppa_span_end",
-            "ppa_span_text",
-            "detection_methods",
-            "notes",
-            "excerpt_id",
-        ]
->>>>>>> 24c3aa8b
 
 
 class TestLabeledExcerpt:
