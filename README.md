--- conflicted
+++ resolved
@@ -26,39 +26,9 @@
 
 ### Scripts
 
-<<<<<<< HEAD
-Installing `corppa` currently provides access to two command line scripts, for filtering a PPA page-level corpus or for generating OCR text for images using Google Vision API. These can be run as `corppa-filter` and `corppa-ocr` respectively.
-
-#### Filtering PPA page-text corpus
-
-The PPA page-level text corpus is shared as a json lines (`.jsonl`) file, which may or may not be compressed (e.g., `.jsonl.gz`). It's often useful to filter the full corpus to a subset of pages for a specific task, e.g. to analyze content from specific volumes or select particular pages for annotation.
-
-To create a subset corpus with _all pages_ for a set of specific volumes, create a text file with a list of **PPA work identifiers**, one id per line, and then run the filter script with the input file, desired output file, and path to id file.
-
-```sh
-corppa-filter ppa_pages.jsonl my_subset.jsonl --idfile my_ids.txt
-```
-
-> [!NOTE]
-> **PPA work identifiers** are based on source identifiers, i.e., the identifier from the original source (HathiTrust, Gale/ECCO, EEBO-TCP). In most cases the work identifier and the source identifier are the same, but _if you are working with any excerpted content the work id is NOT the same as the source identifier_. Excerpt ids are based on the combination of source identifier and the first original page included in the excerpt. In some cases PPA contains multiple excerpts from the same source, so this provides guaranteed unique work ids.
-
-To create a subset of _specific pages_ from specific volumes, create a CSV file that includes fields `work_id` and `page_num`, and pass that to the filter script with the `--pg-file` option:
-
-```sh
-corppa-filter ppa_pages.jsonl my_subset.jsonl --pg_file my_work_pages.csv
-```
-
-You can filter a page corpus to exclude or include pages based on exact-matches for attributes included in the jsonl data. For example, to get all pages with the original page number roman numeral 'i':
-
-```sh
-corppa-filter ppa_pages.jsonl i_pages.jsonl --include label=i
-```
-
-Filters can also be combined; for example, to get the original page 10 for every volume from a list, you could specify a list of ids and the `--include` filter:
-
-```sh
-corppa-filter ppa_pages.jsonl my_subset_page10.jsonl --idfile my_ids.txt --include label=10
-```
+Installing `corppa` currently provides access to two command line scripts:
+* `corppa-filter`: For filtering a PPA page-level corpus. Corresponds to `corppa.ocr.gvision_ocr.py`.
+* `corppa-ocr`: For generating OCR text for images using Google Vision API. Corresponds to `corppa.utils.filter.py`.
 
 ## License
 
@@ -67,15 +37,6 @@
 (c)2025 Trustees of Princeton University. Permission granted for non-commercial
 distribution online under a standard Open Source license.
 
-
-## Development instructions
-=======
-Installing `corppa` currently provides access to two command line scripts:
-* `corppa-filter`: For filtering a PPA page-level corpus. Corresponds to `corppa.ocr.gvision_ocr.py`.
-* `corppa-ocr`: For generating OCR text for images using Google Vision API. Corresponds to `corppa.utils.filter.py`.
->>>>>>> 8ce3db19
-
-
 ## Experimental Scripts
 
 Experimental scripts associated with `corppa` are located within the `scripts` directory.
